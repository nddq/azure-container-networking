--- conflicted
+++ resolved
@@ -431,12 +431,6 @@
 	PodIPConfig                     IPSubnet
 	NetworkContainerPrimaryIPConfig IPConfiguration
 	HostPrimaryIPInfo               HostIPInfo
-<<<<<<< HEAD
-	NICType                         NICType // default, secondary
-	MACAddress                      string
-	SkipDefaultRoutes               bool // if set then cni should honor routes in PodIPInfo.Routes[]
-	Routes                          []Route
-=======
 	// NICType defines whether NIC is InfraNIC or DelegatedVMNIC
 	NICType       NICType
 	InterfaceName string
@@ -446,7 +440,6 @@
 	SkipDefaultRoutes bool
 	// Routes to configure on interface
 	Routes []Route
->>>>>>> f0021b58
 }
 
 type HostIPInfo struct {
