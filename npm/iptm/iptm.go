--- conflicted
+++ resolved
@@ -453,13 +453,9 @@
 		configFile = util.IptablesConfigFile
 	}
 
-<<<<<<< HEAD
-	l, err := GrabIptablesLocks()
-=======
 	log.Printf("Saving iptables...")
 
 	err := iptMgr.io.lockIptables()
->>>>>>> 29391f43
 	if err != nil {
 		return err
 	}
@@ -501,13 +497,9 @@
 		configFile = util.IptablesConfigFile
 	}
 
-<<<<<<< HEAD
-	l, err := GrabIptablesLocks()
-=======
 	log.Printf("Restoring iptables...")
 
 	err := iptMgr.io.lockIptables()
->>>>>>> 29391f43
 	if err != nil {
 		return err
 	}
@@ -543,43 +535,6 @@
 	return nil
 }
 
-<<<<<<< HEAD
-// grabs iptables v1.6 xtable lock
-func GrabIptablesLocks() (*os.File, error) {
-	var success bool
-
-	l := &os.File{}
-	defer func(l *os.File) {
-		// Clean up immediately on failure
-		if !success {
-			l.Close()
-		}
-	}(l)
-
-	// Grab 1.6.x style lock.
-	l, err := os.OpenFile(util.IptablesLockFile, os.O_CREATE, 0600)
-	if err != nil {
-		metrics.SendErrorLogAndMetric(util.IptmID, "Error: failed to open iptables lock file %s.", util.IptablesLockFile)
-		return nil, err
-	}
-
-	if err := wait.PollImmediate(200*time.Millisecond, 2*time.Second, func() (bool, error) {
-		if err := grabIptablesFileLock(l); err != nil {
-			return false, nil
-		}
-
-		return true, nil
-	}); err != nil {
-		metrics.SendErrorLogAndMetric(util.IptmID, "Error: failed to acquire new iptables lock: %v.", err)
-		return nil, err
-	}
-
-	success = true
-	return l, nil
-}
-
-=======
->>>>>>> 29391f43
 // TO-DO :- Use iptables-restore to update iptables.
 // func SyncIptables(entries []*IptEntry) error {
 // 	// Ensure main chains and rules are installed.
